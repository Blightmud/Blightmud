--- conflicted
+++ resolved
@@ -25,16 +25,6 @@
         with:
           path: ~/.cargo/git
           key: ${{ runner.os }}-cargo-index-${{ hashFiles('**/Cargo.lock') }}
-<<<<<<< HEAD
-      - name: Cache cargo build
-        uses: actions/cache@v1
-        with:
-          path: |
-            target
-            !target/deps/blightmud*
-          key: ${{ runner.os }}-cargo-build-target-${{ hashFiles('**/Cargo.lock') }}
-=======
->>>>>>> 02f2a685
       - name: Cache cargo binaries
         uses: actions/cache@v1
         with:
