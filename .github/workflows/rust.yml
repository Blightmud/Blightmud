--- conflicted
+++ resolved
@@ -26,17 +26,13 @@
     - name: Setup toolchain
       uses: actions-rs/toolchain@v1
       with:
-        profile: minimal
         toolchain: stable
         components: clippy, rustfmt
         override: true
     - name: Formatting
       run: cargo fmt -- --check
-<<<<<<< HEAD
-=======
     - name: Check
       run: cargo check --locked
->>>>>>> bcce87af
     - name: Clippy
       run: cargo clippy --locked
     - name: Test
@@ -49,25 +45,17 @@
     runs-on: macos-latest
     steps:
     - uses: actions/checkout@v2
-    - name: Cache cargo registry
-      uses: actions/cache@v1
+    - name: Cache
+      uses: actions/cache@v2
       with:
-        path: ~/.cargo/registry
-        key: ${{ runner.os }}-ndf-cargo-registry-${{ hashFiles('**/Cargo.lock') }}
-    - name: Cache cargo index
-      uses: actions/cache@v1
-      with:
-        path: ~/.cargo/git
-        key: ${{ runner.os }}-ndf-cargo-index-${{ hashFiles('**/Cargo.lock') }}
-    - name: Cache cargo build
-      uses: actions/cache@v1
-      with:
-        path: target
-        key: ${{ runner.os }}-ndf-cargo-build-target-${{ hashFiles('**/Cargo.lock') }}
+        path: |
+          ~/.cargo/git
+          ~/.cargo/registry
+          target
+        key: ${{ runner.os }}-cargo-no-tts-${{ hashFiles('**/Cargo.lock') }}
     - name: Setup toolchain
       uses: actions-rs/toolchain@v1
       with:
-        profile: minimal
         toolchain: stable
         components: clippy, rustfmt
         override: true
@@ -88,9 +76,11 @@
     - name: Cache
       uses: actions/cache@v2
       with:
-<<<<<<< HEAD
-        path: target
-        key: ${{ runner.os }}-cargo-build-target-${{ hashFiles('**/Cargo.lock') }}
+        path: |
+          ~/.cargo/git
+          ~/.cargo/registry
+          target
+        key: ${{ runner.os }}-cargo-${{ hashFiles('**/Cargo.lock') }}
     - name: Installing dependencies
       run: sudo apt-get install libspeechd-dev
     - name: Formatting
@@ -109,21 +99,14 @@
     runs-on: ubuntu-latest
     steps:
     - uses: actions/checkout@v2
-    - name: Cache cargo registry
-      uses: actions/cache@v1
+    - name: Cache
+      uses: actions/cache@v2
       with:
-        path: ~/.cargo/registry
-        key: ${{ runner.os }}-ndf-cargo-registry-${{ hashFiles('**/Cargo.lock') }}
-    - name: Cache cargo index
-      uses: actions/cache@v1
-      with:
-        path: ~/.cargo/git
-        key: ${{ runner.os }}-ndf-cargo-index-${{ hashFiles('**/Cargo.lock') }}
-    - name: Cache cargo build
-      uses: actions/cache@v1
-      with:
-        path: target
-        key: ${{ runner.os }}-ndf-cargo-build-target-${{ hashFiles('**/Cargo.lock') }}
+        path: |
+          ~/.cargo/git
+          ~/.cargo/registry
+          target
+        key: ${{ runner.os }}-cargo-no-tts-${{ hashFiles('**/Cargo.lock') }}
     - name: Formatting
       run: cargo fmt -- --check
     - name: Check
@@ -132,20 +115,5 @@
       run: cargo clippy --no-default-features --locked
     - name: Test
       run: cargo test --no-default-features --locked
-=======
-        path: |
-          ~/.cargo/git
-          ~/.cargo/registry
-          target
-        key: ${{ runner.os }}-cargo-${{ hashFiles('**/Cargo.lock') }}
-    - name: Formatting
-      run: cargo fmt -- --check
-    - name: Check
-      run: cargo check --locked
-    - name: Clippy
-      run: cargo clippy --locked
-    - name: Test
-      run: cargo test --locked
->>>>>>> bcce87af
     - name: Build
       run: cargo build --release --no-default-features --locked