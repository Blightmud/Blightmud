[package]
name = "blightmud"
<<<<<<< HEAD
version = "2.0.1"
=======
version = "2.1.0"
>>>>>>> 6a0e4b7c
description = "A terminal mud-client"
readme = "README.md"
license = "GPL3"
authors = ["Linus Probert"]
edition = "2018"

[features]
text-to-speech = ["tts"]

[dependencies]
libtelnet-rs = "1.1.0"
termion = "1.5.5"
log = "0.4.11"
simple-logging = "2.0.2"
chrono = "0.4.19"
signal-hook = "0.1.16"
rlua = "0.17.0"
regex = "1.3.9"
dirs = "3.0.1"
strip-ansi-escapes = "0.1.0"
timer = "0.2.0"
flate2 = "1.0.18"
mdcat = { version = "0.21.1", default-features = false }
pulldown-cmark = "0.8.0"
syntect = "4.4.0"
serde = { version = "1.0.116", features = ['derive'] }
ron = "0.6.2"
anyhow = "1.0.33"
lazy_static = "1.4.0"
rs-complete = "1.0.0"
simple-error = "0.2.2"
getopts = "0.2.21"
curl = "0.4.33"
human-panic = "1.0.3"
shellexpand = "2.0.0"
native-tls = "0.2.4"
tts = { version = "0.10.0", optional = true }
serde_json = "1.0.58"<|MERGE_RESOLUTION|>--- conflicted
+++ resolved
@@ -1,10 +1,6 @@
 [package]
 name = "blightmud"
-<<<<<<< HEAD
-version = "2.0.1"
-=======
 version = "2.1.0"
->>>>>>> 6a0e4b7c
 description = "A terminal mud-client"
 readme = "README.md"
 license = "GPL3"
