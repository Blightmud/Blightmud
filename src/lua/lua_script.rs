use super::{alias::Alias, trigger::Trigger, util::*};
use super::{blight::*, tts::Tts};
use super::{constants::*, core::Core, ui_event::UiEvent};
use crate::{event::Event, model::Line};
use anyhow::Result;
use rlua::{Lua, Result as LuaResult};
use shellexpand as shell;
use std::io::prelude::*;
use std::{fs::File, sync::mpsc::Sender};

pub struct LuaScript {
    state: Lua,
    writer: Sender<Event>,
}

fn create_default_lua_state(
    writer: Sender<Event>,
    dimensions: (u16, u16),
    core: Option<Core>,
) -> Lua {
    let state = Lua::new();

    let mut blight = Blight::new(writer.clone());
<<<<<<< HEAD
    let core = Core::new(writer.clone());
    let tts = Tts::new(writer);
=======
    let core = match core {
        Some(core) => core,
        None => Core::new(writer),
    };
>>>>>>> ea57d5c3

    blight.screen_dimensions = dimensions;
    blight.core_mode(true);
    state
        .context(|ctx| -> LuaResult<()> {
            let globals = ctx.globals();
            globals.set("blight", blight)?;
            globals.set("core", core)?;
            globals.set("tts", tts)?;

            globals.set(ALIAS_TABLE_CORE, ctx.create_table()?)?;
            globals.set(TRIGGER_TABLE_CORE, ctx.create_table()?)?;

            globals.set(ALIAS_TABLE, ctx.create_table()?)?;
            globals.set(TRIGGER_TABLE, ctx.create_table()?)?;
            globals.set(PROMPT_TRIGGER_TABLE, ctx.create_table()?)?;
            globals.set(TIMED_FUNCTION_TABLE, ctx.create_table()?)?;
            globals.set(COMMAND_BINDING_TABLE, ctx.create_table()?)?;
            globals.set(PROTO_ENABLED_LISTENERS_TABLE, ctx.create_table()?)?;
            globals.set(PROTO_SUBNEG_LISTENERS_TABLE, ctx.create_table()?)?;

            globals.set(GAG_NEXT_TRIGGER_LINE, false)?;
            globals.set(TTS_GAG_NEXT_TRIGGER_LINE, false)?;

            let lua_json = ctx
                .load(include_str!("../../resources/lua/json.lua"))
                .call::<_, rlua::Value>(())?;
            globals.set("json", lua_json)?;

            ctx.load(include_str!("../../resources/lua/defaults.lua"))
                .exec()?;
            ctx.load(include_str!("../../resources/lua/functions.lua"))
                .exec()?;
            ctx.load(include_str!("../../resources/lua/bindings.lua"))
                .exec()?;
            ctx.load(include_str!("../../resources/lua/lua_command.lua"))
                .exec()?;
            ctx.load(include_str!("../../resources/lua/macros.lua"))
                .exec()?;

            let lua_gmcp = ctx
                .load(include_str!("../../resources/lua/gmcp.lua"))
                .call::<_, rlua::Value>(())?;
            globals.set("gmcp", lua_gmcp)?;

            let mut blight: Blight = globals.get("blight")?;
            blight.core_mode(false);
            globals.set("blight", blight)?;

            Ok(())
        })
        .unwrap();
    state
}

impl LuaScript {
    pub fn new(main_writer: Sender<Event>, dimensions: (u16, u16)) -> Self {
        Self {
            state: create_default_lua_state(main_writer.clone(), dimensions, None),
            writer: main_writer,
        }
    }

    pub fn reset(&mut self, dimensions: (u16, u16)) {
        let core = self
            .state
            .context(|ctx| -> Result<Core, rlua::Error> { ctx.globals().get("core") })
            .ok();
        self.state = create_default_lua_state(self.writer.clone(), dimensions, core);
    }

    pub fn get_output_lines(&self) -> Vec<Line> {
        self.state
            .context(|ctx| -> LuaResult<Vec<Line>> {
                let mut blight: Blight = ctx.globals().get("blight")?;
                let lines = blight.get_output_lines();
                ctx.globals().set("blight", blight)?;
                Ok(lines)
            })
            .unwrap()
    }

    pub fn check_for_alias_match(&self, input: &Line) -> bool {
        if !input.flags.bypass_script {
            let mut response = false;
            self.state.context(|ctx| {
                for table_name in &[ALIAS_TABLE, ALIAS_TABLE_CORE] {
                    let alias_table: rlua::Table = ctx.globals().get(*table_name).unwrap();
                    for pair in alias_table.pairs::<rlua::Value, rlua::AnyUserData>() {
                        let (_, alias) = pair.unwrap();
                        let rust_alias = &alias.borrow::<Alias>().unwrap();
                        let regex = &rust_alias.regex;
                        if rust_alias.enabled && regex.is_match(input.clean_line()) {
                            let cb: rlua::Function = alias.get_user_value().unwrap();
                            let captures: Vec<String> = regex
                                .captures(input.clean_line())
                                .unwrap()
                                .iter()
                                .map(|c| match c {
                                    Some(m) => m.as_str().to_string(),
                                    None => String::new(),
                                })
                                .collect();
                            if let Err(msg) = cb.call::<_, ()>(captures) {
                                output_stack_trace(&self.writer, &msg.to_string());
                            }
                            response = true;
                        }
                    }
                }
            });
            response
        } else {
            false
        }
    }

    pub fn check_for_trigger_match(&self, line: &mut Line) {
        self.check_trigger_match(line, TRIGGER_TABLE_CORE);
        self.check_trigger_match(line, TRIGGER_TABLE);
    }

    pub fn check_for_prompt_trigger_match(&self, line: &mut Line) {
        self.check_trigger_match(line, PROMPT_TRIGGER_TABLE);
    }

    fn check_trigger_match(&self, line: &mut Line, table: &str) {
        let input = line.clean_line().to_string();
        let raw_input = line.line().to_string();

        self.state.context(|ctx| {
            let trigger_table: rlua::Table = ctx.globals().get(table).unwrap();
            let mut deletes: Vec<u32> = vec![];
            for pair in trigger_table.pairs::<rlua::Number, rlua::AnyUserData>() {
                let (trigger_id, trigger) = pair.unwrap();
                let rust_trigger = &mut trigger.borrow_mut::<Trigger>().unwrap();

                let trigger_captures = if rust_trigger.raw {
                    rust_trigger.regex.captures(&raw_input)
                } else {
                    rust_trigger.regex.captures(&input)
                };

                if rust_trigger.enabled {
                    if let Some(caps) = trigger_captures {
                        let captures: Vec<String> = caps
                            .iter()
                            .map(|c| match c {
                                Some(m) => m.as_str().to_string(),
                                None => String::new(),
                            })
                            .collect();

                        let cb: rlua::Function = trigger.get_user_value().unwrap();
                        if let Err(msg) = cb.call::<_, ()>(captures) {
                            output_stack_trace(&self.writer, &msg.to_string());
                        }

                        line.flags.matched = true;
<<<<<<< HEAD
                        line.flags.gag =
                            rust_trigger.gag || ctx.globals().get(GAG_NEXT_TRIGGER_LINE).unwrap();
                        line.flags.tts_gag = ctx.globals().get(TTS_GAG_NEXT_TRIGGER_LINE).unwrap();
=======
                        line.flags.gag = line.flags.gag
                            || rust_trigger.gag
                            || ctx.globals().get(GAG_NEXT_TRIGGER_LINE).unwrap();
>>>>>>> ea57d5c3

                        if rust_trigger.count > 0 {
                            rust_trigger.count -= 1;
                            if rust_trigger.count == 0 {
                                deletes.push(trigger_id as u32);
                            }
                        }

                        // Reset the gag flag
                        ctx.globals().set(GAG_NEXT_TRIGGER_LINE, false).unwrap();
                        ctx.globals().set(TTS_GAG_NEXT_TRIGGER_LINE, false).unwrap();
                    }
                }
            }

            if !deletes.is_empty() {
                let trigger_table: rlua::Table = ctx.globals().get(table).unwrap();
                for id in deletes {
                    trigger_table.set(id, rlua::Nil).unwrap();
                }
            }
        });
    }

    pub fn run_timed_function(&mut self, id: u32) {
        self.state
            .context(|ctx| -> Result<()> {
                let table: rlua::Table = ctx.globals().get(TIMED_FUNCTION_TABLE)?;
                let func: rlua::Function = table.get(id)?;
                func.call::<_, ()>(())?;
                Ok(())
            })
            .unwrap();
    }

    pub fn remove_timed_function(&mut self, id: u32) {
        self.state
            .context(|ctx| -> Result<()> {
                let table: rlua::Table = ctx.globals().get(TIMED_FUNCTION_TABLE)?;
                table.set(id, rlua::Nil)?;
                Ok(())
            })
            .unwrap();
    }

    pub fn load_script(&mut self, path: &str) -> Result<()> {
        let mut file = File::open(shell::tilde(path).as_ref())?;
        let mut content = String::new();
        file.read_to_string(&mut content)?;
        if let Err(msg) = self
            .state
            .context(|ctx| -> LuaResult<()> { ctx.load(&content).set_name(path)?.exec() })
        {
            output_stack_trace(&self.writer, &msg.to_string());
        }
        Ok(())
    }

    pub fn on_connect(&mut self, host: &str, port: u16) {
        self.state
            .context(|ctx| -> LuaResult<()> {
                if let Ok(callback) = ctx
                    .globals()
                    .get::<_, rlua::Function>(ON_CONNCTION_CALLBACK)
                {
                    if let Err(msg) = callback.call::<_, ()>((host, port)) {
                        output_stack_trace(&self.writer, &msg.to_string());
                    }
                }
                Ok(())
            })
            .unwrap();
    }

    pub fn on_disconnect(&mut self) {
        self.state
            .context(|ctx| -> LuaResult<()> {
                if let Ok(callback) = ctx
                    .globals()
                    .get::<_, rlua::Function>(ON_DISCONNECT_CALLBACK)
                {
                    if let Err(msg) = callback.call::<_, ()>(()) {
                        output_stack_trace(&self.writer, &msg.to_string());
                    }
                }
                Ok(())
            })
            .unwrap();
    }

    pub fn set_dimensions(&mut self, dim: (u16, u16)) -> LuaResult<()> {
        self.state.context(|ctx| -> LuaResult<()> {
            let mut blight: Blight = ctx.globals().get("blight")?;
            blight.screen_dimensions = dim;
            ctx.globals().set("blight", blight)?;
            Ok(())
        })
    }

    pub fn proto_enabled(&mut self, proto: u8) {
        let result = self.state.context(|ctx| -> Result<(), rlua::Error> {
            let globals = ctx.globals();
            let table: rlua::Table = globals.get(PROTO_ENABLED_LISTENERS_TABLE)?;
            for pair in table.pairs::<rlua::Value, rlua::Function>() {
                let (_, cb) = pair.unwrap();
                cb.call::<_, ()>(proto)?;
            }
            Ok(())
        });

        if let Err(msg) = result {
            output_stack_trace(&self.writer, &msg.to_string());
        }
    }

    pub fn proto_subneg(&mut self, proto: u8, bytes: &[u8]) {
        let result = self.state.context(|ctx| -> Result<(), rlua::Error> {
            let globals = ctx.globals();
            let table: rlua::Table = globals.get(PROTO_SUBNEG_LISTENERS_TABLE)?;
            for pair in table.pairs::<rlua::Value, rlua::Function>() {
                let (_, cb) = pair.unwrap();
                cb.call::<_, ()>((proto, bytes.to_vec()))?;
            }
            Ok(())
        });

        if let Err(msg) = result {
            output_stack_trace(&self.writer, &msg.to_string());
        }
    }

    pub fn check_bindings(&mut self, cmd: &str) -> bool {
        let mut response = false;
        let result = self.state.context(|ctx| -> Result<(), rlua::Error> {
            let bind_table: rlua::Table = ctx.globals().get(COMMAND_BINDING_TABLE)?;
            if let Ok(callback) = bind_table.get::<_, rlua::Function>(cmd) {
                response = true;
                callback.call::<_, ()>(())
            } else {
                Ok(())
            }
        });

        if let Err(msg) = result {
            output_stack_trace(&self.writer, &msg.to_string());
        }
        response
    }

    pub fn get_ui_events(&mut self) -> Vec<UiEvent> {
        let result = self
            .state
            .context(|ctx| -> Result<Vec<UiEvent>, rlua::Error> {
                let mut blight: Blight = ctx.globals().get("blight")?;
                let events = blight.get_ui_events();
                ctx.globals().set("blight", blight)?;
                Ok(events)
            });

        if let Err(msg) = result {
            output_stack_trace(&self.writer, &msg.to_string());
            vec![]
        } else {
            result.unwrap()
        }
    }
}

#[cfg(test)]
mod lua_script_tests {
    use super::LuaScript;
    use crate::{
        event::Event,
        lua::alias::Alias,
        lua::trigger::Trigger,
        model::{Connection, Line},
        PROJECT_NAME, VERSION,
    };
    use rlua::Result as LuaResult;
    use std::{
        collections::BTreeMap,
        sync::mpsc::{channel, Receiver, Sender},
    };

    fn test_trigger(line: &str, lua: &LuaScript) -> bool {
        let mut line = Line::from(line);
        lua.check_for_trigger_match(&mut line);
        line.flags.matched
    }

    fn test_prompt_trigger(line: &str, lua: &LuaScript) -> bool {
        let mut line = Line::from(line);
        lua.check_for_prompt_trigger_match(&mut line);
        line.flags.matched
    }

    fn get_lua() -> (LuaScript, Receiver<Event>) {
        let (writer, reader): (Sender<Event>, Receiver<Event>) = channel();
        let lua = LuaScript::new(writer, (80, 80));
        loop {
            if reader.try_recv().is_err() {
                break;
            }
        }
        (lua, reader)
    }

    #[test]
    fn test_lua_trigger() {
        let create_trigger_lua = r#"
        blight:add_trigger("^test$", {gag=true}, function () end)
        "#;

        let lua = get_lua().0;
        lua.state.context(|ctx| {
            ctx.load(create_trigger_lua).exec().unwrap();
        });

        assert!(test_trigger("test", &lua));
        assert!(!test_trigger("test test", &lua));
    }

    #[test]
    fn test_lua_counted_trigger() {
        let create_trigger_lua = r#"
        blight:add_trigger("^test$", {count=3}, function () end)
        "#;

        let lua = get_lua().0;
        lua.state.context(|ctx| {
            ctx.load(create_trigger_lua).exec().unwrap();
        });

        assert!(test_trigger("test", &lua));
        assert!(test_trigger("test", &lua));
        assert!(test_trigger("test", &lua));
        assert!(!test_trigger("test", &lua));
    }

    #[test]
    fn test_lua_prompt_trigger() {
        let create_prompt_trigger_lua = r#"
        blight:add_trigger("^test$", {prompt=true, gag=true}, function () end)
        "#;

        let lua = get_lua().0;
        lua.state.context(|ctx| {
            ctx.load(create_prompt_trigger_lua).exec().unwrap();
        });

        assert!(test_prompt_trigger("test", &lua));
        assert!(!test_prompt_trigger("test test", &lua));
    }

    #[test]
    fn test_lua_trigger_id_increment() {
        let lua = get_lua().0;
        let (ttrig, ptrig) = lua
            .state
            .context(|ctx| -> LuaResult<(u32, u32)> {
                ctx.load(r#"blight:add_trigger("^test regular$", {}, function () end)"#)
                    .exec()
                    .unwrap();
                ctx.load(r#"blight:add_trigger("^test regular$", {}, function () end)"#)
                    .exec()
                    .unwrap();
                let ttrig: u32 = ctx
                    .load(r#"return blight:add_trigger("^test$", {}, function () end)"#)
                    .call(())
                    .unwrap();
                let ptrig: u32 = ctx
                    .load(r#"return blight:add_trigger("^test$", {prompt=true}, function () end)"#)
                    .call(())
                    .unwrap();
                Ok((ttrig, ptrig))
            })
            .unwrap();

        assert_ne!(ttrig, ptrig);
    }

    #[test]
    fn test_lua_raw_trigger() {
        let create_trigger_lua = r#"
        blight:add_trigger("^\\x1b\\[31mtest\\x1b\\[0m$", {raw=true}, function () end)
        "#;

        let (lua, _reader) = get_lua();
        lua.state.context(|ctx| {
            ctx.load(create_trigger_lua).exec().unwrap();
        });

        assert!(test_trigger("\x1b[31mtest\x1b[0m", &lua));
        assert!(!test_trigger("test", &lua));
    }

    #[test]
    fn test_remove_trigger() {
        let lua = get_lua().0;
        let (ttrig, ptrig) = lua
            .state
            .context(|ctx| -> LuaResult<(u32, u32)> {
                let ttrig: u32 = ctx
                    .load(r#"return blight:add_trigger("^test$", {}, function () end)"#)
                    .call(())
                    .unwrap();
                let ptrig: u32 = ctx
                    .load(r#"return blight:add_trigger("^test$", {prompt=true}, function () end)"#)
                    .call(())
                    .unwrap();
                Ok((ttrig, ptrig))
            })
            .unwrap();

        assert!(test_trigger("test", &lua));
        assert!(test_prompt_trigger("test", &lua));

        lua.state.context(|ctx| {
            ctx.load(&format!("blight:remove_trigger({})", ttrig))
                .exec()
                .unwrap();
        });

        assert!(test_prompt_trigger("test", &lua));
        assert!(!test_trigger("test", &lua));

        lua.state.context(|ctx| {
            ctx.load(&format!("blight:remove_trigger({})", ptrig))
                .exec()
                .unwrap();
        });

        assert!(!test_trigger("test", &lua));
        assert!(!test_prompt_trigger("test", &lua));
    }

    #[test]
    fn test_lua_alias() {
        let create_alias_lua = r#"
        blight:add_alias("^test$", function () end)
        "#;

        let lua = get_lua().0;
        lua.state.context(|ctx| {
            ctx.load(create_alias_lua).exec().unwrap();
        });

        assert!(lua.check_for_alias_match(&Line::from("test")));
        assert!(!lua.check_for_alias_match(&Line::from(" test")));
    }

    #[test]
    fn test_lua_remove_alias() {
        let create_alias_lua = r#"
        return blight:add_alias("^test$", function () end)
        "#;

        let lua = get_lua().0;
        let index: i32 = lua
            .state
            .context(|ctx| ctx.load(create_alias_lua).call(()))
            .unwrap();

        assert!(lua.check_for_alias_match(&Line::from("test")));

        let delete_alias = format!("blight:remove_alias({})", index);
        lua.state.context(|ctx| {
            ctx.load(&delete_alias).exec().unwrap();
        });
        assert!(!lua.check_for_alias_match(&Line::from("test")));
    }

    #[test]
    fn test_dimensions() {
        let mut lua = get_lua().0;
        let dim: (u16, u16) = lua
            .state
            .context(|ctx| ctx.load("return blight:terminal_dimensions()").call(()))
            .unwrap();
        assert_eq!(dim, (80, 80));
        lua.set_dimensions((70, 70)).unwrap();
        let dim: (u16, u16) = lua
            .state
            .context(|ctx| ctx.load("return blight:terminal_dimensions()").call(()))
            .unwrap();
        assert_eq!(dim, (70, 70));
    }

    #[test]
    fn test_enable_proto() {
        let send_gmcp_lua = r#"
        core:enable_protocol(200)
        "#;

        let (lua, reader) = get_lua();
        lua.state.context(|ctx| {
            ctx.load(send_gmcp_lua).exec().unwrap();
        });

        assert_eq!(reader.recv(), Ok(Event::EnableProto(200)));
    }

    #[test]
    fn test_proto_send() {
        let send_gmcp_lua = r#"
        core:subneg_send(201, { 255, 250, 86, 255, 240 })
        "#;

        let (lua, reader) = get_lua();
        lua.state.context(|ctx| {
            ctx.load(send_gmcp_lua).exec().unwrap();
        });

        assert_eq!(
            reader.recv(),
            Ok(Event::ProtoSubnegSend(201, vec![255, 250, 86, 255, 240]))
        );
    }

    #[test]
    fn test_version() {
        let lua = get_lua().0;
        let (name, version): (String, String) = lua
            .state
            .context(|ctx| -> LuaResult<(String, String)> {
                ctx.load("return blight:version()")
                    .call::<(), (String, String)>(())
            })
            .unwrap();
        assert_eq!(version, VERSION);
        assert_eq!(name, PROJECT_NAME);
    }

    fn assert_event(lua_code: &str, event: Event) {
        let (lua, reader) = get_lua();
        lua.state.context(|ctx| {
            ctx.load(lua_code).exec().unwrap();
        });

        assert_eq!(reader.recv(), Ok(event));
    }

    #[test]
    fn test_connect() {
        assert_event(
            "blight:connect(\"hostname\", 99)",
            Event::Connect(Connection {
                host: "hostname".to_string(),
                port: 99,
                tls: None,
            }),
        );
        assert_event(
            "blight:connect(\"hostname\", 99, false)",
            Event::Connect(Connection {
                host: "hostname".to_string(),
                port: 99,
                tls: Some(false),
            }),
        );
        assert_event(
            "blight:connect(\"hostname\", 99, true)",
            Event::Connect(Connection {
                host: "hostname".to_string(),
                port: 99,
                tls: Some(true),
            }),
        );
    }

    #[test]
    fn test_output() {
        let (lua, _) = get_lua();
        lua.state.context(|ctx| {
            ctx.load("blight:output(\"test\", \"test\")")
                .exec()
                .unwrap();
        });
        assert_eq!(lua.get_output_lines(), vec![Line::from("test test")]);
    }

    #[test]
    fn test_load() {
        assert_event(
            "blight:load(\"/some/fancy/path\")",
            Event::LoadScript("/some/fancy/path".to_string()),
        );
    }

    #[test]
    fn test_reset() {
        assert_event("blight:reset()", Event::ResetScript);
    }

    #[test]
    fn test_sending() {
        assert_event(
            "blight:send(\"message\")",
            Event::ServerInput(Line::from("message")),
        );
    }

    #[test]
    fn test_send_bytes() {
        assert_event(
            "blight:send_bytes({ 0xff, 0xf1 })",
            Event::ServerSend(vec![0xff, 0xf1]),
        );
    }

    #[test]
    fn test_logging() {
        let (lua, reader) = get_lua();
        lua.state.context(|ctx| {
            ctx.load("blight:start_log(\"testworld\")").exec().unwrap();
            ctx.load("blight:stop_log()").exec().unwrap();
        });

        assert_eq!(
            reader.recv(),
            Ok(Event::StartLogging("testworld".to_string(), true))
        );
        assert_eq!(reader.recv(), Ok(Event::StopLogging));
    }

    #[test]
    fn test_conditional_gag() {
        let trigger = r#"
        blight:add_trigger("^Health (\\d+)$", {}, function (matches)
            if matches[2] == "100" then
                blight:gag()
            end
        end)
        "#;

        let (lua, _reader) = get_lua();
        lua.state.context(|ctx| {
            ctx.load(trigger).exec().unwrap();
        });

        let mut line = Line::from("Health 100");
        lua.check_for_trigger_match(&mut line);
        assert!(line.flags.gag);

        let mut line = Line::from("Health 10");
        lua.check_for_trigger_match(&mut line);
        assert!(!line.flags.gag);
    }

    fn check_color(lua: &LuaScript, output: &str, result: &str) {
        lua.state.context(|ctx| {
            ctx.load(&format!("blight:output({})", output))
                .exec()
                .unwrap();
        });
        assert_eq!(lua.get_output_lines()[0], Line::from(result));
    }

    #[test]
    fn test_color_output() {
        let (lua, _reader) = get_lua();
        check_color(
            &lua,
            "C_RED .. \"COLOR\" .. C_RESET",
            "\x1b[31mCOLOR\x1b[0m",
        );
        check_color(
            &lua,
            "C_GREEN .. \"COLOR\" .. C_RESET",
            "\x1b[32mCOLOR\x1b[0m",
        );
        check_color(
            &lua,
            "C_YELLOW .. \"COLOR\" .. C_RESET",
            "\x1b[33mCOLOR\x1b[0m",
        );
        check_color(
            &lua,
            "C_BLUE .. \"COLOR\" .. C_RESET",
            "\x1b[34mCOLOR\x1b[0m",
        );
        check_color(
            &lua,
            "C_MAGENTA .. \"COLOR\" .. C_RESET",
            "\x1b[35mCOLOR\x1b[0m",
        );
        check_color(
            &lua,
            "C_CYAN .. \"COLOR\" .. C_RESET",
            "\x1b[36mCOLOR\x1b[0m",
        );
        check_color(
            &lua,
            "C_WHITE .. \"COLOR\" .. C_RESET",
            "\x1b[37mCOLOR\x1b[0m",
        );
    }

    #[test]
    fn test_bindings() {
        let lua_code = r#"
        blight:bind("ctrl-a", function ()
            blight:output("ctrl-a")
        end)
        blight:bind("f1", function ()
            blight:output("f1")
        end)
        blight:bind("alt-1", function ()
            blight:output("alt-1")
        end)
        blight:bind("\x1b[1;5A", function ()
            blight:output("ctrl-up")
        end)
        "#;

        let (mut lua, _reader) = get_lua();
        lua.state.context(|ctx| {
            ctx.load(lua_code).exec().unwrap();
        });

        lua.check_bindings("ctrl-a");
        assert_eq!(lua.get_output_lines(), [Line::from("ctrl-a")]);
        lua.check_bindings("alt-1");
        assert_eq!(lua.get_output_lines(), [Line::from("alt-1")]);
        lua.check_bindings("f1");
        assert_eq!(lua.get_output_lines(), [Line::from("f1")]);
        lua.check_bindings("ctrl-0");
        assert_eq!(lua.get_output_lines(), []);
        lua.check_bindings("\x1b[1;5a");
        assert_eq!(lua.get_output_lines(), [Line::from("ctrl-up")]);
    }

    #[test]
    fn test_on_connect_test() {
        let lua_code = r#"
        blight:on_connect(function ()
            blight:output("connected")
        end)
        "#;

        let (mut lua, _reader) = get_lua();
        lua.state.context(|ctx| {
            ctx.load(lua_code).exec().unwrap();
        });

        lua.on_connect("test", 21);
        assert_eq!(lua.get_output_lines(), [Line::from("connected")]);
        lua.reset((100, 100));
        lua.state.context(|ctx| {
            ctx.load(lua_code).exec().unwrap();
        });
        lua.on_connect("test", 21);
        assert_eq!(lua.get_output_lines(), [Line::from("connected")]);
    }

    #[test]
    fn test_mud_output_command() {
        let lua_code = r#"
        blight:add_trigger("^test trigger$", {}, function () end)
        blight:mud_output("test trigger")
        "#;

        let (lua, reader) = get_lua();
        lua.state.context(|ctx| ctx.load(lua_code).exec().unwrap());

        if let Ok(event) = reader.recv() {
            assert_eq!(event, Event::MudOutput(Line::from("test trigger")));
            if let Event::MudOutput(line) = event {
                test_trigger(&line.to_string(), &lua);
            }
        }
    }

    #[test]
    fn test_user_input_command() {
        let lua_code = r#"
        blight:user_input("test line")
        "#;

        let (lua, reader) = get_lua();
        lua.state.context(|ctx| ctx.load(lua_code).exec().unwrap());

        assert_eq!(
            reader.recv(),
            Ok(Event::ServerInput(Line::from("test line")))
        );
    }

    #[test]
    fn test_alias_ids() {
        let (lua, _reader) = get_lua();
        let id = lua.state.context(|ctx| -> u32 {
            ctx.load(r#"return blight:add_alias("test", function () end)"#)
                .call(())
                .unwrap()
        });

        let aliases = lua.state.context(|ctx| -> BTreeMap<u32, Alias> {
            ctx.load(r#"return blight:get_aliases()"#).call(()).unwrap()
        });

        assert!(aliases.contains_key(&id));

        let alias = aliases.get(&id).unwrap();
        assert_eq!(alias.regex.to_string(), "test");
        assert_eq!(alias.enabled, true);

        let ids = lua.state.context(|ctx| -> BTreeMap<u32, Alias> {
            ctx.load(r#"blight:clear_aliases()"#).exec().unwrap();
            ctx.load(r#"return blight:get_aliases()"#).call(()).unwrap()
        });

        assert!(ids.is_empty());
    }

    #[test]
    fn test_trigger_ids() {
        let (lua, _reader) = get_lua();
        let id = lua.state.context(|ctx| -> u32 {
            ctx.load(r#"return blight:add_trigger("test", {}, function () end)"#)
                .call(())
                .unwrap()
        });

        let triggers = lua.state.context(|ctx| -> BTreeMap<u32, Trigger> {
            ctx.load(r#"return blight:get_triggers()"#)
                .call(())
                .unwrap()
        });

        assert!(triggers.contains_key(&id));

        let trigger = triggers.get(&id).unwrap();
        assert_eq!(trigger.regex.to_string(), "test");
        assert_eq!(trigger.enabled, true);
        assert_eq!(trigger.gag, false);
        assert_eq!(trigger.raw, false);
        assert_eq!(trigger.prompt, false);

        let ids = lua.state.context(|ctx| -> BTreeMap<u32, Trigger> {
            ctx.load(r#"blight:clear_triggers()"#).exec().unwrap();
            ctx.load(r#"return blight:get_triggers()"#)
                .call(())
                .unwrap()
        });

        assert!(ids.is_empty());
    }

    #[test]
    fn test_timer_ids() {
        let (lua, _reader) = get_lua();
        let id = lua.state.context(|ctx| -> u32 {
            ctx.load(r#"return blight:add_timer(5, 5, function () end)"#)
                .call(())
                .unwrap()
        });

        let ids = lua.state.context(|ctx| -> Vec<u32> {
            ctx.load(r#"return blight:get_timer_ids()"#)
                .call(())
                .unwrap()
        });

        assert_eq!(ids, vec![id]);

        let ids = lua.state.context(|ctx| -> Vec<u32> {
            ctx.load(r#"blight:clear_timers()"#).exec().unwrap();
            ctx.load(r#"return blight:get_timer_ids()"#)
                .call(())
                .unwrap()
        });

        assert!(ids.is_empty());
    }
}<|MERGE_RESOLUTION|>--- conflicted
+++ resolved
@@ -21,15 +21,11 @@
     let state = Lua::new();
 
     let mut blight = Blight::new(writer.clone());
-<<<<<<< HEAD
-    let core = Core::new(writer.clone());
-    let tts = Tts::new(writer);
-=======
     let core = match core {
         Some(core) => core,
-        None => Core::new(writer),
+        None => Core::new(writer.clone()),
     };
->>>>>>> ea57d5c3
+    let tts = Tts::new(writer);
 
     blight.screen_dimensions = dimensions;
     blight.core_mode(true);
@@ -189,15 +185,11 @@
                         }
 
                         line.flags.matched = true;
-<<<<<<< HEAD
-                        line.flags.gag =
-                            rust_trigger.gag || ctx.globals().get(GAG_NEXT_TRIGGER_LINE).unwrap();
-                        line.flags.tts_gag = ctx.globals().get(TTS_GAG_NEXT_TRIGGER_LINE).unwrap();
-=======
                         line.flags.gag = line.flags.gag
                             || rust_trigger.gag
                             || ctx.globals().get(GAG_NEXT_TRIGGER_LINE).unwrap();
->>>>>>> ea57d5c3
+                        line.flags.tts_gag = line.flags.tts_gag
+                            || ctx.globals().get(TTS_GAG_NEXT_TRIGGER_LINE).unwrap();
 
                         if rust_trigger.count > 0 {
                             rust_trigger.count -= 1;
