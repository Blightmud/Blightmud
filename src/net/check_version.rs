--- conflicted
+++ resolved
@@ -53,14 +53,8 @@
             let json: serde_json::Value = json;
             let new: String = json["tag_name"].as_str().unwrap_or_default().to_string();
             let url: String = json["html_url"].as_str().unwrap_or_default().to_string();
-<<<<<<< HEAD
-            let old = format!("v{}", VERSION);
-            if diff_versions(&old, &new) {
-                main_writer
-=======
             if diff_versions(&current, &new) {
                 writer
->>>>>>> 42a25e7d
                     .send(Event::Info(format!(
                         "There is a newer version of Blightmud available. (current: {}, new: {})",
                         current, new
