use crate::model::{Connection, Line};
use crate::{event::Event, tts::TTSController};
use crate::{lua::LuaScript, lua::UiEvent, session::Session};
use log::debug;
use rs_complete::CompletionTree;
use std::collections::VecDeque;
use std::thread;
use std::{
    io::stdin,
    sync::{
        atomic::{AtomicBool, Ordering},
        mpsc::Sender,
        Arc, Mutex,
    },
};
use termion::{event::Key, input::TermRead};

#[derive(Default)]
struct CompletionStepData {
    options: Vec<String>,
    index: usize,
    base: String,
}

impl CompletionStepData {
    fn is_empty(&self) -> bool {
        self.options.is_empty()
    }

    fn set_options(&mut self, base: &str, options: Vec<String>) {
        self.options = options;
        self.base = base.to_string();
    }

    fn clear(&mut self) {
        self.options.clear();
        self.index = 0;
    }

    fn next(&mut self) -> Option<&String> {
        if !self.is_empty() {
            let last_index = self.index;
            self.index = (self.index + 1) % (self.options.len() + 1);
            self.options.get(last_index).or(Some(&self.base))
        } else {
            None
        }
    }
}

pub struct CommandBuffer {
    buffer: String,
    cached_buffer: String,
    history: VecDeque<String>,
    current_index: usize,
    cursor_pos: usize,
    completion_tree: CompletionTree,
    completion: CompletionStepData,
    tts_ctrl: Arc<Mutex<TTSController>>,
}

impl CommandBuffer {
    pub fn new(tts_ctrl: Arc<Mutex<TTSController>>) -> Self {
        Self {
            buffer: String::default(),
            cached_buffer: String::default(),
            history: VecDeque::default(),
            current_index: 0,
            cursor_pos: 0,
            completion_tree: CompletionTree::with_inclusions(&['/', '_']),
            completion: CompletionStepData::default(),
            tts_ctrl,
        }
    }

    fn get_buffer(&self) -> String {
        self.buffer.clone()
    }

    fn get_pos(&self) -> usize {
        self.cursor_pos
    }

    fn submit(&mut self) -> String {
        self.completion_tree.insert(&self.buffer.to_lowercase());

        // Insert history
        let cmd = if !self.buffer.is_empty() {
            if let Some(last_cmd) = self.history.iter().last() {
                if &self.buffer != last_cmd {
                    self.history.push_back(self.buffer.clone());
                }
            } else {
                self.history.push_back(self.buffer.clone());
            }

            while self.history.len() > 100 {
                self.history.pop_front();
            }

            self.buffer.clone()
        } else {
            String::new()
        };

        self.current_index = self.history.len();
        self.buffer.clear();
        self.cursor_pos = 0;
        cmd
    }

    fn move_left(&mut self) {
        if self.cursor_pos > 0 {
            self.cursor_pos -= 1;
        }
    }

    fn move_right(&mut self) {
        if self.cursor_pos < self.buffer.len() {
            self.cursor_pos += 1;
        }
    }

    fn move_to_start(&mut self) {
        self.cursor_pos = 0;
    }

    fn move_to_end(&mut self) {
        self.cursor_pos = self.buffer.len();
    }

    fn move_word_right(&mut self) {
        let origin = (self.cursor_pos + 1).min(self.buffer.len());
        self.cursor_pos = if let Some(pos) = self.buffer[origin..].find(' ') {
            origin + pos
        } else {
            self.buffer.len()
        }
    }

    fn move_word_left(&mut self) {
        let origin = self.cursor_pos.max(1) - 1;
        self.cursor_pos = if let Some(pos) = self.buffer[0..origin].rfind(' ') {
            pos + 1
        } else {
            0
        }
    }

    fn delete_to_end(&mut self) {
        self.buffer = self.buffer[..self.cursor_pos].to_string();
    }

    fn delete_from_start(&mut self) {
        self.buffer = self.buffer[self.cursor_pos..].to_string();
        self.cursor_pos = 0;
    }

    fn remove(&mut self) {
        if self.cursor_pos > 0 {
            if self.cursor_pos < self.buffer.len() {
                self.buffer.remove(self.cursor_pos - 1);
            } else {
                self.buffer.pop();
            }
            self.move_left();
        }
    }

    fn push_key(&mut self, c: char) {
        if self.cursor_pos >= self.buffer.len() {
            self.buffer.push(c);
        } else {
            self.buffer.insert(self.cursor_pos, c);
        }
        self.completion.clear();
        self.move_right();
    }

    fn tab_complete(&mut self) {
        if self.buffer.len() > 1 {
            if self.completion.is_empty() {
                if let Some(options) = self.completion_tree.complete(&self.buffer) {
                    self.completion.set_options(&self.buffer, options);
                }
            }
            if let Some(comp) = self.completion.next() {
                self.tts_ctrl.lock().unwrap().speak(&comp, true);
                self.buffer = comp.clone();
                self.cursor_pos = comp.len();
            }
        }
    }

    fn previous(&mut self) {
        if !self.history.is_empty() {
            if self.current_index == self.history.len() {
                self.cached_buffer = self.buffer.clone()
            }

            self.current_index = {
                if self.current_index > 0 {
                    self.current_index - 1
                } else {
                    self.current_index
                }
            };
            self.buffer = self.history[self.current_index].clone();
            self.cursor_pos = self.buffer.len();
            self.tts_ctrl.lock().unwrap().speak(&self.buffer, true);
        }
    }

    fn next(&mut self) {
        let new_index = {
            if self.current_index < self.history.len() {
                self.current_index + 1
            } else {
                self.current_index
            }
        };

        if new_index != self.current_index {
            self.current_index = new_index;
            if self.current_index == self.history.len() {
                self.buffer = self.cached_buffer.clone();
                self.cached_buffer.clear();
            } else {
                self.buffer = self.history[self.current_index].clone();
            }
        }
        self.tts_ctrl.lock().unwrap().speak(&self.buffer, true);
        self.cursor_pos = self.buffer.len();
    }
}

fn parse_key_event(
    key: termion::event::Key,
    buffer: &mut CommandBuffer,
    writer: &Sender<Event>,
    terminate: &Arc<AtomicBool>,
    tts_ctrl: &mut Arc<Mutex<TTSController>>,
) {
    match key {
        Key::Char('\n') => {
            writer
                .send(Event::InputSent(Line::from(&buffer.buffer)))
                .unwrap();
            writer.send(parse_command(&buffer.submit())).unwrap();
        }
        Key::Char('\t') => buffer.tab_complete(),
        Key::Char(c) => {
            tts_ctrl.lock().unwrap().key_press(c);
            buffer.push_key(c);
        }
        Key::Ctrl('l') => writer.send(Event::Redraw).unwrap(),
        Key::Ctrl('c') => {
            debug!("Caught ctrl-c, terminating");
            terminate.store(true, Ordering::Relaxed);
            writer.send(Event::Quit).unwrap();
        }
        Key::PageUp => writer.send(Event::ScrollUp).unwrap(),
        Key::PageDown => writer.send(Event::ScrollDown).unwrap(),
        Key::End => writer.send(Event::ScrollBottom).unwrap(),

        // Input navigation
        Key::Left => buffer.move_left(),
        Key::Right => buffer.move_right(),
        Key::Backspace => buffer.remove(),
        Key::Up => buffer.previous(),
        Key::Down => buffer.next(),
        _ => {}
    };
}

fn check_command_binds(
    cmd: termion::event::Key,
    buffer: &mut CommandBuffer,
    script: &Arc<Mutex<LuaScript>>,
    writer: &Sender<Event>,
) {
    if let Ok(mut script) = script.lock() {
        match cmd {
            Key::Ctrl(c) => {
                script.check_bindings(&format!("ctrl-{}", c));
            }
            Key::Alt(c) => {
                script.check_bindings(&format!("alt-{}", c));
            }
            Key::F(n) => {
                script.check_bindings(&format!("f{}", n));
            }
            _ => {}
        }
    }
    handle_script_ui_io(buffer, script, writer);
}

fn check_escape_bindings(
    escape: &str,
    buffer: &mut CommandBuffer,
    script: &Arc<Mutex<LuaScript>>,
    writer: &Sender<Event>,
) {
    if let Ok(mut script) = script.lock() {
        if !script.check_bindings(&escape.to_lowercase()) {
            writer
                .send(Event::Info(format!("Unknown command: {:?}", escape)))
                .unwrap();
        }
    }
    handle_script_ui_io(buffer, script, writer);
    writer
        .send(Event::UserInputBuffer(
            buffer.get_buffer(),
            buffer.get_pos(),
        ))
        .unwrap();
}

fn handle_script_ui_io(
    buffer: &mut CommandBuffer,
    script: &Arc<Mutex<LuaScript>>,
    writer: &Sender<Event>,
) {
    if let Ok(mut script) = script.lock() {
        script.get_ui_events().iter().for_each(|event| match event {
            UiEvent::StepLeft => buffer.move_left(),
            UiEvent::StepRight => buffer.move_right(),
            UiEvent::StepToStart => buffer.move_to_start(),
            UiEvent::StepToEnd => buffer.move_to_end(),
            UiEvent::StepWordLeft => buffer.move_word_left(),
            UiEvent::StepWordRight => buffer.move_word_right(),
            UiEvent::Remove => buffer.remove(),
            UiEvent::DeleteToEnd => buffer.delete_to_end(),
            UiEvent::DeleteFromStart => buffer.delete_from_start(),
            UiEvent::PreviousCommand => buffer.previous(),
            UiEvent::NextCommand => buffer.next(),
            UiEvent::ScrollDown => writer.send(Event::ScrollDown).unwrap(),
            UiEvent::ScrollUp => writer.send(Event::ScrollUp).unwrap(),
            UiEvent::ScrollBottom => writer.send(Event::ScrollBottom).unwrap(),
            UiEvent::Complete => buffer.tab_complete(),
            UiEvent::Unknown(_) => {}
        });
        script.get_output_lines().iter().for_each(|l| {
            writer.send(Event::Output(Line::from(l))).unwrap();
        });
    }
}

pub fn spawn_input_thread(session: Session) -> thread::JoinHandle<()> {
    thread::spawn(move || {
        debug!("Input stream spawned");
        let writer = session.main_writer;
        let terminate = session.terminate;
        let script = session.lua_script;
        let stdin = stdin();
        let mut tts_ctrl = session.tts_ctrl;
        let mut buffer = CommandBuffer::new(tts_ctrl.clone());
        buffer
            .completion_tree
            .insert(include_str!("../../resources/completions.txt"));

        for e in stdin.events() {
            match e.unwrap() {
                termion::event::Event::Key(key) => {
                    parse_key_event(key, &mut buffer, &writer, &terminate, &mut tts_ctrl);
                    check_command_binds(key, &mut buffer, &script, &writer);
                    writer
                        .send(Event::UserInputBuffer(
                            buffer.get_buffer(),
                            buffer.get_pos(),
                        ))
                        .unwrap();
                }
                termion::event::Event::Unsupported(bytes) => {
<<<<<<< HEAD
                    if let Ok(utf8) = String::from_utf8(bytes.clone()) {
                        writer
                            .send(Event::Info(format!("Unknown command: {:?}", utf8)))
                            .unwrap();
=======
                    if let Ok(escape) = String::from_utf8(bytes.clone()) {
                        check_escape_bindings(
                            &escape.to_lowercase(),
                            &mut buffer,
                            &script,
                            &writer,
                        );
>>>>>>> 0a0c9ad2
                    } else {
                        writer
                            .send(Event::Info(format!("Unknown command: {:?}", bytes)))
                            .unwrap();
                    }
                }
                _ => {}
            }
            if terminate.load(Ordering::Relaxed) {
                break;
            }
        }
        debug!("Input stream closing");
    })
}

fn parse_command(msg: &str) -> Event {
    let msg = String::from(msg);
    let lc_msg = msg.to_ascii_lowercase();
    let mut iter = lc_msg.split_whitespace();
    match iter.next() {
        Some("/connect") => {
            let p1 = iter.next();
            let p2 = iter.next();
            let p3 = iter.next();

            if p1 == None && p2 == None {
                Event::Info("USAGE: /connect <host> <port>".to_string())
            } else if p2 == None {
                let name = p1.unwrap().to_string();

                Event::LoadServer(name)
            } else {
                let host = p1.unwrap().to_string();
                let tls = if let Some(tls) = p3 {
                    tls == "tls"
                } else {
                    false
                };
                if let Ok(port) = p2.unwrap().parse::<u16>() {
                    Event::Connect(Connection::new(&host, port, tls))
                } else {
                    Event::Error(
                        "USAGE: /connect <host: String> <port: Positive number>".to_string(),
                    )
                }
            }
        }
        Some("/disconnect") | Some("/dc") => Event::Disconnect(0),
        Some("/reconnect") | Some("/rc") => Event::Reconnect,
        Some("/add_server") => {
            let p1 = iter.next();
            let p2 = iter.next();
            let p3 = iter.next();
            let p4 = iter.next();

            if p1 == None || p2 == None || p3 == None {
                Event::Info(
                    "USAGE: /add_server <name: String> <host: String> <port: Positive number>"
                        .to_string(),
                )
            } else {
                let name = p1.unwrap().to_string();
                let host = p2.unwrap().to_string();

                let tls = if let Some(tls) = p4 {
                    tls == "tls"
                } else {
                    false
                };

                if let Ok(port) = p3.unwrap().parse::<u16>() {
                    Event::AddServer(name, Connection::new(&host, port, tls))
                } else {
                    Event::Error(
                        "USAGE: /add_server <name: String> <host: String> <port: Positive number>"
                            .to_string(),
                    )
                }
            }
        }
        Some("/remove_server") => {
            let p1 = iter.next();

            if let Some(name) = p1 {
                Event::RemoveServer(name.to_string())
            } else {
                Event::Info("USAGE: /remove_server <name: String>".to_string())
            }
        }
        Some("/list_servers") | Some("/ls") => Event::ListServers,
        Some("/load") => {
            let p1 = iter.next();
            if p1 == None {
                Event::Info("USAGE: /load <path>".to_string())
            } else {
                let p1 = p1.unwrap().to_string();
                Event::LoadScript(p1)
            }
        }
        Some("/help") => {
            let p1 = iter.next();
            if let Some(hfile) = p1 {
                Event::ShowHelp(hfile.to_string())
            } else {
                Event::ShowHelp("help".to_string())
            }
        }
        Some("/start_log") => {
            let p1 = iter.next();
            if let Some(world) = p1 {
                Event::StartLogging(world.to_string(), true)
            } else {
                Event::Info("USAGE: /start_log <name>".to_string())
            }
        }
        Some("/stop_log") => Event::StopLogging,
        Some("/set") => {
            let p1 = iter.next();
            let p2 = iter.next();

            if p1 == None && p2 == None {
                Event::Info("USAGE: /set <setting> or /set <setting> <new_value>".to_string())
            } else if p2.is_some() && p1.is_some() {
                Event::ToggleSetting(p1.unwrap().to_string(), p2.unwrap().to_string())
            } else {
                Event::ShowSetting(p1.unwrap().to_string())
            }
        }
        Some("/quit") | Some("/q") => Event::Quit,
        _ => Event::ServerInput(Line::from(msg)),
    }
}

#[cfg(test)]
mod command_test {

    use std::sync::{Arc, Mutex};

    use super::CommandBuffer;
    use crate::tts::TTSController;

    fn push_string(buffer: &mut CommandBuffer, msg: &str) {
        msg.chars().for_each(|c| buffer.push_key(c));
    }

    fn get_command() -> CommandBuffer {
        CommandBuffer::new(Arc::new(Mutex::new(TTSController::new(false))))
    }

    #[test]
    fn test_editing() {
        let mut buffer = get_command();

        push_string(&mut buffer, "test is test");
        assert_eq!(buffer.get_buffer(), "test is test");
        assert_eq!(buffer.get_pos(), 12);
        buffer.move_left();
        buffer.move_left();
        buffer.move_left();
        buffer.move_left();
        buffer.remove();
        buffer.remove();
        buffer.remove();
        buffer.remove();
        assert_eq!(buffer.get_buffer(), "testtest");
        assert_eq!(buffer.get_pos(), 4);
        push_string(&mut buffer, " confirm ");
        assert_eq!(buffer.get_buffer(), "test confirm test");
        assert_eq!(buffer.get_pos(), 13);
    }

    #[test]
    fn test_no_zero_index_remove_crash() {
        let mut buffer = get_command();
        buffer.push_key('t');
        buffer.move_left();
        assert_eq!(buffer.get_pos(), 0);
        buffer.remove();
        assert_eq!(buffer.get_pos(), 0);
    }

    #[test]
    fn test_no_history_empty_input() {
        let mut buffer = get_command();
        buffer.submit();
        assert!(buffer.history.is_empty());
    }

    #[test]
    fn no_duplicate_commands_in_history() {
        let mut buffer = get_command();
        push_string(&mut buffer, "test");
        buffer.submit();
        push_string(&mut buffer, "test");
        buffer.submit();
        push_string(&mut buffer, "test");
        buffer.submit();
        push_string(&mut buffer, "test");
        buffer.submit();
        push_string(&mut buffer, "random");
        buffer.submit();
        push_string(&mut buffer, "random");
        buffer.submit();
        push_string(&mut buffer, "random");
        buffer.submit();
        push_string(&mut buffer, "test");
        buffer.submit();
        push_string(&mut buffer, "random");
        buffer.submit();

        assert_eq!(buffer.history.len(), 4);
        let mut it = buffer.history.iter();
        assert_eq!(it.next(), Some(&"test".to_string()));
        assert_eq!(it.next(), Some(&"random".to_string()));
        assert_eq!(it.next(), Some(&"test".to_string()));
        assert_eq!(it.next(), Some(&"random".to_string()));
    }

    #[test]
    fn test_input_navigation() {
        let mut buffer = get_command();
        push_string(&mut buffer, "some random words");
        buffer.move_word_left();
        assert_eq!(buffer.cursor_pos, 12);
        buffer.move_word_left();
        assert_eq!(buffer.cursor_pos, 5);
        buffer.move_word_left();
        assert_eq!(buffer.cursor_pos, 0);
        buffer.move_word_left();
        assert_eq!(buffer.cursor_pos, 0);
        buffer.move_word_right();
        assert_eq!(buffer.cursor_pos, 4);
        buffer.move_word_right();
        assert_eq!(buffer.cursor_pos, 11);
        buffer.move_word_right();
        assert_eq!(buffer.cursor_pos, 17);
        buffer.move_word_right();
        assert_eq!(buffer.cursor_pos, 17);
    }

    #[test]
    fn test_end_start_navigation() {
        let mut buffer = get_command();
        push_string(&mut buffer, "some random words");
        buffer.move_to_start();
        assert_eq!(buffer.cursor_pos, 0);
        buffer.move_to_start();
        assert_eq!(buffer.cursor_pos, 0);
        buffer.move_to_end();
        assert_eq!(buffer.cursor_pos, 17);
        buffer.move_to_end();
        assert_eq!(buffer.cursor_pos, 17);
    }

    #[test]
    fn test_delete_rest_of_line() {
        let mut buffer = get_command();
        push_string(&mut buffer, "some random words");
        buffer.move_to_start();
        buffer.move_word_right();
        buffer.delete_from_start();
        assert_eq!(buffer.get_buffer(), " random words");
    }

    #[test]
    fn test_delete_from_start_of_line() {
        let mut buffer = get_command();
        push_string(&mut buffer, "some random words");
        buffer.move_to_start();
        buffer.move_word_right();
        buffer.move_word_right();
        buffer.delete_to_end();
        assert_eq!(buffer.get_buffer(), "some random");
    }
}<|MERGE_RESOLUTION|>--- conflicted
+++ resolved
@@ -374,12 +374,6 @@
                         .unwrap();
                 }
                 termion::event::Event::Unsupported(bytes) => {
-<<<<<<< HEAD
-                    if let Ok(utf8) = String::from_utf8(bytes.clone()) {
-                        writer
-                            .send(Event::Info(format!("Unknown command: {:?}", utf8)))
-                            .unwrap();
-=======
                     if let Ok(escape) = String::from_utf8(bytes.clone()) {
                         check_escape_bindings(
                             &escape.to_lowercase(),
@@ -387,7 +381,6 @@
                             &script,
                             &writer,
                         );
->>>>>>> 0a0c9ad2
                     } else {
                         writer
                             .send(Event::Info(format!("Unknown command: {:?}", bytes)))
