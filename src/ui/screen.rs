--- conflicted
+++ resolved
@@ -442,25 +442,16 @@
     pub fn print_send(&mut self, send: &Line) {
         if let Some(line) = send.print_line() {
             self.tts_ctrl.lock().unwrap().speak_input(&line);
-<<<<<<< HEAD
             self.print_line(
                 &format!(
-                    "{}> {}{}",
+                    "{}{}> {}{}",
+                    termion::style::Reset,
                     color::Fg(color::LightYellow),
                     line,
-                    color::Fg(color::Reset)
+                    color::Fg(color::Reset),
                 ),
                 true,
             );
-=======
-            self.print_line(&format!(
-                "{}{}> {}{}",
-                termion::style::Reset,
-                color::Fg(color::LightYellow),
-                line,
-                color::Fg(color::Reset)
-            ));
->>>>>>> 85a15995
         }
     }
 
